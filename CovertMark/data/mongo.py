--- conflicted
+++ resolved
@@ -196,11 +196,7 @@
         """
         today = date.today().strftime("%Y%m%d")
 
-<<<<<<< HEAD
-        return "traces" + today + "" + hashlib.sha1(urandom(8)).hexdigest()
-=======
         return "traces" + today + hashlib.sha1(urandom(8)).hexdigest()
->>>>>>> c0739ee1
 
 
     @staticmethod
